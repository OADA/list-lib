{
  "name": "@oada/list-lib",
<<<<<<< HEAD
  "version": "5.1.0",
=======
  "version": "6.0.2",
>>>>>>> 1b1d9319
  "description": "Library for processing items in an OADA list",
  "main": "dist/index.js",
  "type": "module",
  "engines": {
    "node": ">=18.0.0"
  },
  "repository": {
    "type": "git",
    "url": "https://github.com/OADA/list-lib.git"
  },
  "author": "Alex Layton <alex@layton.in>",
  "license": "Apache-2.0",
  "bugs": {
    "url": "https://github.com/OADA/list-lib/issues"
  },
  "homepage": "https://github.com/OADA/list-lib",
  "publishConfig": {
    "access": "public"
  },
  "scripts": {
    "test": "yarn run build test && c8 ava",
    "test:debug": "ava -T 60m -svc 1 --no-worker-threads",
    "build": "tsc -b",
    "watch": "tsc -b --watch",
    "prepare": "npm run build"
  },
  "files": [
    "src/**/*",
    "dist/**/*",
    "tsconfig.json"
  ],
  "ava": {
    "failFast": false,
    "files": [
      "**/*.test.ts"
    ],
    "typescript": {
      "extensions": [
        "ts"
      ],
      "rewritePaths": {
        "src/": "dist/",
        "test/": ".test/"
      },
      "compile": false
    }
  },
  "c8": {
    "reporter": [
      "text",
      "lcov"
    ],
    "src": "src",
    "exclude": [
      "*.d.ts",
      ".pnp.*",
      ".test"
    ]
  },
  "devDependencies": {
    "@ava/typescript": "^5.0.0",
    "@oada/client": "^5.1.0",
    "@tsconfig/node18": "^18.2.4",
    "@types/debug": "^4.1.12",
    "@types/node": "^18.19.39",
    "@types/object-assign-deep": "^0.4.3",
    "@types/sinon": "^17.0.3",
    "@typescript-eslint/eslint-plugin": "^7.14.1",
    "@typescript-eslint/parser": "^7.14.1",
    "@yarnpkg/sdks": "^3.1.3",
    "ava": "6.1.3",
    "c8": "^10.1.2",
    "eslint": "^8.57.0",
    "eslint-config-prettier": "^9.1.0",
    "eslint-config-xo": "^0.45.0",
    "eslint-config-xo-typescript": "^4.0.0",
    "eslint-formatter-pretty": "^6.0.1",
    "eslint-import-resolver-node": "^0.3.9",
    "eslint-plugin-array-func": "^5.0.1",
    "eslint-plugin-ava": "^15.0.1",
    "eslint-plugin-escompat": "^3.4.0",
    "eslint-plugin-eslint-comments": "^3.2.0",
    "eslint-plugin-filenames": "^1.3.2",
    "eslint-plugin-github": "^5.0.1",
    "eslint-plugin-i18n-text": "^1.0.1",
    "eslint-plugin-import": "^2.29.1",
    "eslint-plugin-no-constructor-bind": "^2.0.4",
    "eslint-plugin-no-only-tests": "^3.1.0",
    "eslint-plugin-no-secrets": "^1.0.2",
    "eslint-plugin-node": "^11.1.0",
    "eslint-plugin-notice": "^1.0.0",
    "eslint-plugin-optimize-regex": "^1.2.1",
    "eslint-plugin-prettier": "^5.1.3",
    "eslint-plugin-promise": "^6.2.0",
    "eslint-plugin-regexp": "^2.6.0",
    "eslint-plugin-security": "^3.0.1",
    "eslint-plugin-sonarjs": "^1.0.3",
    "eslint-plugin-unicorn": "^54.0.0",
    "prettier": "^3.3.2",
    "sinon": "^18.0.0",
    "ts-node": "^10.9.2",
    "typescript": "5.5.2"
  },
  "dependencies": {
    "@oada/pino-debug": "^4.0.1",
    "@oada/types": "^3.5.3",
    "abort-controller": "^3.0.0",
    "debug": "^4.3.5",
    "eventemitter3": "^5.0.1",
    "isomorphic-timers-promises": "^1.0.1",
    "json-ptr": "^3.1.1",
    "jsonpath-plus": "^9.0.0",
    "object-assign-deep": "^0.4.0",
    "tslib": "^2.6.3",
    "xksuid": "https://github.com/g12i/xksuid.git#commit=22a21eb01331191feb62ea0a4e67d96d2e80f396"
  },
  "peerDependencies": {
    "@oada/client": "^5.0.0"
  },
  "peerDependenciesMeta": {
    "@oada/client": {
      "optional": true
    }
  },
  "packageManager": "yarn@4.3.1",
  "volta": {
    "node": "20.15.0"
  },
  "resolutions": {
    "xksuid": "https://github.com/g12i/xksuid.git#fix-crypto-polyfill"
  }
}<|MERGE_RESOLUTION|>--- conflicted
+++ resolved
@@ -1,10 +1,6 @@
 {
   "name": "@oada/list-lib",
-<<<<<<< HEAD
-  "version": "5.1.0",
-=======
-  "version": "6.0.2",
->>>>>>> 1b1d9319
+  "version": "6.1.0",
   "description": "Library for processing items in an OADA list",
   "main": "dist/index.js",
   "type": "module",
