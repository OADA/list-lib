{
  "name": "@oada/list-lib",
<<<<<<< HEAD
  "version": "2.1.7",
=======
  "version": "2.1.8",
>>>>>>> faf91273
  "description": "Library for processing items in an OADA list",
  "main": "lib/index.js",
  "typings": "lib/index.d.ts",
  "repository": {
    "type": "git",
    "url": "https://github.com/OADA/list-lib.git"
  },
  "author": "Alex Layton <alex@layton.in>",
  "license": "MIT",
  "bugs": {
    "url": "https://github.com/OADA/list-lib/issues"
  },
  "homepage": "https://github.com/OADA/list-lib",
  "scripts": {
    "build": "tsc",
    "pretest": "npm run build",
    "test": "ava",
    "prepare": "npm run build"
  },
  "files": [
    "**/*.ts",
    "**/*.ts.map",
    "**/*.js",
    "**/*.js.map",
    "tsconfig.json"
  ],
  "prettier": {
    "singleQuote": true,
    "quoteProps": "consistent"
  },
  "ava": {
    "typescript": {
      "compile": "tsc",
      "rewritePaths": {
        "src/": "lib/"
      }
    }
  },
  "devDependencies": {
    "@ava/typescript": "^2.0.0",
    "@tsconfig/node12": "^1.0.9",
    "@types/bluebird": "^3.5.36",
    "@types/clone-deep": "^4.0.1",
    "@types/debug": "^4.1.7",
    "@types/json-pointer": "^1.0.31",
    "@types/node": "^14.17.9",
    "@types/object-assign-deep": "^0.4.0",
    "@types/sinon": "^10.0.2",
    "@yarnpkg/sdks": "^2.4.1-rc.4",
    "ava": "^3.15.0",
    "prettier": "^2.3.2",
    "sinon": "^11.1.2",
    "typescript": "^4.3.5"
  },
  "dependencies": {
    "@oada/client": "^2.3.0",
    "@oada/types": "^1.2.0",
    "bluebird": "^3.7.2",
    "clone-deep": "^4.0.1",
    "debug": "^4.3.1",
    "json-pointer": "^0.6.0",
    "jsonpath-plus": "^6.0.1",
    "p-queue": "^6.6.2"
  },
  "packageManager": "yarn@3.0.0"
}<|MERGE_RESOLUTION|>--- conflicted
+++ resolved
@@ -1,10 +1,6 @@
 {
   "name": "@oada/list-lib",
-<<<<<<< HEAD
-  "version": "2.1.7",
-=======
   "version": "2.1.8",
->>>>>>> faf91273
   "description": "Library for processing items in an OADA list",
   "main": "lib/index.js",
   "typings": "lib/index.d.ts",
