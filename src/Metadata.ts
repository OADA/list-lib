--- conflicted
+++ resolved
@@ -231,18 +231,7 @@
       return true;
     } catch {
       // Create our metadata?
-<<<<<<< HEAD
-      info(`${this.#path} does not exist, posting new resource`);
-=======
       info('%s does not exist, posting new resource', this.#path);
-      const {
-        headers: { 'content-location': location },
-      } = await this.#conn.post({
-        path: '/resources/',
-        data: {},
-        contentType: 'application/json',
-      });
->>>>>>> 79e9eba3
       await this.#conn.put({
         path: this.#path,
         tree: this.#tree,
